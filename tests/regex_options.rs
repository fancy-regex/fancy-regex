--- conflicted
+++ resolved
@@ -51,15 +51,11 @@
         .build();
 
     let test_text = r"test
-something
+hugo
 test";
 
     match builder {
-<<<<<<< HEAD
         Ok(regex) => assert!(regex.is_match(test_text).unwrap_or_default()),
-=======
-        Ok(regex) => assert!(regex.is_match(r"test foo").unwrap_or_default()),
->>>>>>> 5658c24d
         _ => panic!("builder should be able to compile with multiline option"),
     }
 }
@@ -89,12 +85,7 @@
     hello</div>";
 
     match builder {
-<<<<<<< HEAD
         Ok(regex) => assert!(regex.is_match(test_text).unwrap_or_default()),
         _ => panic!("builder should be able to compile with dot matches new line option"),
-=======
-        Ok(regex) => assert!(regex.is_match(r"test foo").unwrap_or_default()),
-        _ => panic!("builder should be able to compile with ignore whitespace option"),
->>>>>>> 5658c24d
     }
 }