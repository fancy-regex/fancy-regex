--- conflicted
+++ resolved
@@ -113,7 +113,11 @@
 }
 
 #[test]
-<<<<<<< HEAD
+fn issue103() {
+    assert_no_match(r"(([ab]+)\1b)", "babab");
+}
+
+#[test]
 fn backreference_validity_checker() {
     assert_match(r"(a)(?(1))", "a");
     assert_match(r"(?<group1>a)(?('group1'))b", "ab");
@@ -148,10 +152,6 @@
     assert_match(r"^(?((?=\d))abc)$", "");
     assert_match(r"^(?((?=\w))abc)$", "abc");
     assert_no_match(r"^(?((?=\d))\wabc|\d!)$", "5!");
-=======
-fn issue103() {
-    assert_no_match(r"(([ab]+)\1b)", "babab");
->>>>>>> 69a02fa3
 }
 
 #[cfg_attr(feature = "track_caller", track_caller)]
