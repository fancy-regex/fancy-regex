// Copyright 2016 The Fancy Regex Authors.
//
// Permission is hereby granted, free of charge, to any person obtaining a copy
// of this software and associated documentation files (the "Software"), to deal
// in the Software without restriction, including without limitation the rights
// to use, copy, modify, merge, publish, distribute, sublicense, and/or sell
// copies of the Software, and to permit persons to whom the Software is
// furnished to do so, subject to the following conditions:
//
// The above copyright notice and this permission notice shall be included in
// all copies or substantial portions of the Software.
//
// THE SOFTWARE IS PROVIDED "AS IS", WITHOUT WARRANTY OF ANY KIND, EXPRESS OR
// IMPLIED, INCLUDING BUT NOT LIMITED TO THE WARRANTIES OF MERCHANTABILITY,
// FITNESS FOR A PARTICULAR PURPOSE AND NONINFRINGEMENT. IN NO EVENT SHALL THE
// AUTHORS OR COPYRIGHT HOLDERS BE LIABLE FOR ANY CLAIM, DAMAGES OR OTHER
// LIABILITY, WHETHER IN AN ACTION OF CONTRACT, TORT OR OTHERWISE, ARISING FROM,
// OUT OF OR IN CONNECTION WITH THE SOFTWARE OR THE USE OR OTHER DEALINGS IN
// THE SOFTWARE.

#[macro_use]
extern crate criterion;

use criterion::Criterion;
use std::time::Duration;

use fancy_regex::internal::{analyze, compile, run_default};
use fancy_regex::Expr;
use regex::Regex;

fn parse_lifetime_re(c: &mut Criterion) {
    c.bench_function("parse_lifetime_re", |b| {
        b.iter(|| Expr::parse_tree("\\'[a-zA-Z_][a-zA-Z0-9_]*(?!\\')\\b").unwrap())
    });
}

fn parse_literal_re(c: &mut Criterion) {
    c.bench_function("parse_literal_re", |b| {
        b.iter(|| Expr::parse_tree("^\\\\([!-/:-@\\[-`\\{-~aftnrv]|[0-7]{1,3}|x[0-9a-fA-F]{2}|x\\{[0-9a-fA-F]{1,6}\\})").unwrap())
    });
}

fn parse_literal_re_regex(c: &mut Criterion) {
    c.bench_function("parse_literal_re_regex", |b| {
        b.iter(|| Regex::new("^\\\\([!-/:-@\\[-`\\{-~aftnrv]|[0-7]{1,3}|x[0-9a-fA-F]{2}|x\\{[0-9a-fA-F]{1,6}\\})").unwrap())
    });
}

fn parse_misc(c: &mut Criterion) {
    c.bench_function("parse_misc", |b| {
        b.iter(|| Expr::parse_tree("^\\p{L}|\\p{N}|\\s|.|\\d").unwrap())
    });
}

fn analyze_literal_re(c: &mut Criterion) {
    let re = "^\\\\([!-/:-@\\[-`\\{-~aftnrv]|[0-7]{1,3}|x[0-9a-fA-F]{2}|x\\{[0-9a-fA-F]{1,6}\\})";
    let tree = Expr::parse_tree(re).unwrap();
    c.bench_function("analyze_literal_re", |b| {
        b.iter(|| analyze(&tree, 1).unwrap())
    });
}

fn run_backtrack(c: &mut Criterion) {
    let tree = Expr::parse_tree("^.*?(([ab]+)\\1b)").unwrap();
    let a = analyze(&tree, 0).unwrap();
    let p = compile(&a, true).unwrap();
    c.bench_function("run_backtrack", |b| {
        b.iter(|| {
            let result = run_default(&p, "babab", 0).unwrap();
            assert_eq!(result, Some(vec![0, 5, 0, 2]));
            return result;
        })
    });
}

// The following regex is a pathological case for backtracking
// implementations, see README.md:
fn run_tricky(c: &mut Criterion) {
    let tree = Expr::parse_tree("(a|b|ab)*bc").unwrap();
    let a = analyze(&tree, 1).unwrap();
    let p = compile(&a, false).unwrap();
    let mut s = String::new();
    for _ in 0..28 {
        s.push_str("ab");
    }
    s.push_str("ac");
    c.bench_function("run_tricky", |b| b.iter(|| run_default(&p, &s, 0).unwrap()));
}

fn run_backtrack_limit(c: &mut Criterion) {
<<<<<<< HEAD
    let tree = Expr::parse_tree("(?i)(a|b|ab)*(?>c)").unwrap();
    let a = analyze(&tree).unwrap();
    let p = compile(&a).unwrap();
=======
    let tree = Expr::parse_tree("(?i)(a|b|ab)*(?=c)").unwrap();
    let a = analyze(&tree, 1).unwrap();
    let p = compile(&a, false).unwrap();
>>>>>>> c3594455
    let s = "abababababababababababababababababababababababababababab";
    c.bench_function("run_backtrack_limit", |b| {
        b.iter(|| run_default(&p, &s, 0).unwrap_err())
    });
}

criterion_group!(
    name = benches;
    config = Criterion::default().warm_up_time(Duration::from_secs(10));
    targets = parse_lifetime_re,
    parse_literal_re,
    parse_literal_re_regex,
    parse_misc,
    analyze_literal_re,
    run_backtrack,
    run_tricky,
);
criterion_group!(
    name = slow_benches;
    config = Criterion::default().sample_size(10);
    targets = run_backtrack_limit,
);

criterion_main!(benches, slow_benches);<|MERGE_RESOLUTION|>--- conflicted
+++ resolved
@@ -88,15 +88,9 @@
 }
 
 fn run_backtrack_limit(c: &mut Criterion) {
-<<<<<<< HEAD
     let tree = Expr::parse_tree("(?i)(a|b|ab)*(?>c)").unwrap();
-    let a = analyze(&tree).unwrap();
-    let p = compile(&a).unwrap();
-=======
-    let tree = Expr::parse_tree("(?i)(a|b|ab)*(?=c)").unwrap();
     let a = analyze(&tree, 1).unwrap();
     let p = compile(&a, false).unwrap();
->>>>>>> c3594455
     let s = "abababababababababababababababababababababababababababab";
     c.bench_function("run_backtrack_limit", |b| {
         b.iter(|| run_default(&p, &s, 0).unwrap_err())
